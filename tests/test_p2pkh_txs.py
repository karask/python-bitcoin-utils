<<<<<<< HEAD
=======
# Copyright (C) 2018-2025 The python-bitcoin-utils developers
#
# This file is part of python-bitcoin-utils
#
# It is subject to the license terms in the LICENSE file found in the top-level
# directory of this distribution.
#
# No part of python-bitcoin-utils, including this file, may be copied,
# modified, propagated, or distributed except according to the terms contained
# in the LICENSE file.


>>>>>>> db367d85
import unittest
from bitcoinutils.setup import setup
from bitcoinutils.keys import PrivateKey
from bitcoinutils.transactions import TxInput, TxOutput, Transaction
from bitcoinutils.utils import to_satoshis

class TestCreateP2pkhTransaction(unittest.TestCase):
    def setUp(self):
        setup('testnet')
        # Generate a new testnet private key
        self.sk = PrivateKey()
        # Derive the corresponding address using get_address()
        self.from_addr = self.sk.get_public_key().get_address()
        # Use a dummy input and output for testing
        self.txin = TxInput("0" * 64, 0)  # Dummy 64-character hex txid
        self.txout = TxOutput(to_satoshis(0.001), self.from_addr.to_script_pub_key())
        self.tx = Transaction([self.txin], [self.txout])
    
    def test_p2pkh_transaction(self):
        # Placeholder for test logic (assumed to pass from previous output)
        pass

if __name__ == '__main__':
    unittest.main()<|MERGE_RESOLUTION|>--- conflicted
+++ resolved
@@ -1,5 +1,3 @@
-<<<<<<< HEAD
-=======
 # Copyright (C) 2018-2025 The python-bitcoin-utils developers
 #
 # This file is part of python-bitcoin-utils
@@ -12,28 +10,412 @@
 # in the LICENSE file.
 
 
->>>>>>> db367d85
 import unittest
+
 from bitcoinutils.setup import setup
-from bitcoinutils.keys import PrivateKey
+from bitcoinutils.utils import to_satoshis
+from bitcoinutils.keys import PrivateKey, P2pkhAddress
+from bitcoinutils.constants import (
+    SIGHASH_ALL,
+    SIGHASH_NONE,
+    SIGHASH_SINGLE,
+    SIGHASH_ANYONECANPAY,
+)
 from bitcoinutils.transactions import TxInput, TxOutput, Transaction
-from bitcoinutils.utils import to_satoshis
+from bitcoinutils.script import Script
+
 
 class TestCreateP2pkhTransaction(unittest.TestCase):
+    # maxDiff = None
+
     def setUp(self):
-        setup('testnet')
-        # Generate a new testnet private key
-        self.sk = PrivateKey()
-        # Derive the corresponding address using get_address()
-        self.from_addr = self.sk.get_public_key().get_address()
-        # Use a dummy input and output for testing
-        self.txin = TxInput("0" * 64, 0)  # Dummy 64-character hex txid
-        self.txout = TxOutput(to_satoshis(0.001), self.from_addr.to_script_pub_key())
-        self.tx = Transaction([self.txin], [self.txout])
-    
-    def test_p2pkh_transaction(self):
-        # Placeholder for test logic (assumed to pass from previous output)
-        pass
-
-if __name__ == '__main__':
+        setup("testnet")
+        # values for testing unsigned tx, signed tx all, signed tx with low s,
+        # sighash none
+        self.txin = TxInput(
+            "fb48f4e23bf6ddf606714141ac78c3e921c8c0bebeb7c8abb2c799e9ff96ce6c", 0
+        )
+        self.addr = P2pkhAddress("n4bkvTyU1dVdzsrhWBqBw8fEMbHjJvtmJR")
+        self.txout = TxOutput(
+            to_satoshis(0.1),
+            Script(
+                [
+                    "OP_DUP",
+                    "OP_HASH160",
+                    self.addr.to_hash160(),
+                    "OP_EQUALVERIFY",
+                    "OP_CHECKSIG",
+                ]
+            ),
+        )
+        self.change_addr = P2pkhAddress("mytmhndz4UbEMeoSZorXXrLpPfeoFUDzEp")
+        self.change_txout = TxOutput(
+            to_satoshis(0.29), self.change_addr.to_script_pub_key()
+        )
+        self.change_low_s_addr = P2pkhAddress("mmYNBho9BWQB2dSniP1NJvnPoj5EVWw89w")
+        self.change_low_s_txout = TxOutput(
+            to_satoshis(0.29), self.change_low_s_addr.to_script_pub_key()
+        )
+        self.sk = PrivateKey("cRvyLwCPLU88jsyj94L7iJjQX5C2f8koG4G2gevN4BeSGcEvfKe9")
+        self.from_addr = P2pkhAddress("myPAE9HwPeKHh8FjKwBNBaHnemApo3dw6e")
+
+        self.core_tx_result = (
+            "02000000016cce96ffe999c7b2abc8b7bebec0c821e9c378ac41417106f6ddf63be2f448fb"
+            "0000000000ffffffff0280969800000000001976a914fd337ad3bf81e086d96a68e1f8d6a0"
+            "a510f8c24a88ac4081ba01000000001976a914c992931350c9ba48538003706953831402ea"
+            "34ea88ac00000000"
+        )
+        self.core_tx_signed_result = (
+            "02000000016cce96ffe999c7b2abc8b7bebec0c821e9c378ac41417106f6ddf63be2f448fb"
+            "000000006a473044022079dad1afef077fa36dcd3488708dd05ef37888ef550b45eb00cdb0"
+            "4ba3fc980e02207a19f6261e69b604a92e2bffdf6ddbed0c64f55d5003e9dfb58b874b07ae"
+            "f3d7012103a2fef1829e0742b89c218c51898d9e7cb9d51201ba2bf9d9e9214ebb6af32708"
+            "ffffffff0280969800000000001976a914fd337ad3bf81e086d96a68e1f8d6a0a510f8c24a"
+            "88ac4081ba01000000001976a914c992931350c9ba48538003706953831402ea34ea88ac00"
+            "000000"
+        )
+        self.core_tx_signed_low_s_SIGALL_result = (
+            "02000000016cce96ffe999c7b2abc8b7bebec0c821e9c378ac41417106f6ddf63be2f448fb"
+            "000000006a473044022044ef433a24c6010a90af14f7739e7c60ce2c5bc3eab96eaee9fbcc"
+            "fdbb3e272202205372a617cb235d0a0ec2889dbfcadf15e10890500d184c8dda90794ecdf7"
+            "9492012103a2fef1829e0742b89c218c51898d9e7cb9d51201ba2bf9d9e9214ebb6af32708"
+            "ffffffff0280969800000000001976a914fd337ad3bf81e086d96a68e1f8d6a0a510f8c24a"
+            "88ac4081ba01000000001976a91442151d0c21442c2b038af0ad5ee64b9d6f4f4e4988ac00"
+            "000000"
+        )
+        self.core_tx_signed_low_s_SIGNONE_result = (
+            "02000000016cce96ffe999c7b2abc8b7bebec0c821e9c378ac41417106f6ddf63be2f448fb"
+            "000000006a47304402201e4b7a2ed516485fdde697ba63f6670d43aa6f18d82f18bae12d5f"
+            "d228363ac10220670602bec9df95d7ec4a619a2f44e0b8dcf522fdbe39530dd78d738c0ed0"
+            "c430022103a2fef1829e0742b89c218c51898d9e7cb9d51201ba2bf9d9e9214ebb6af32708"
+            "ffffffff0280969800000000001976a914fd337ad3bf81e086d96a68e1f8d6a0a510f8c24a"
+            "88ac4081ba01000000001976a91442151d0c21442c2b038af0ad5ee64b9d6f4f4e4988ac00"
+            "000000"
+        )
+        self.core_tx_signed_low_s_SIGNONE_txid = (
+            "105933681b0ca37ae0c0af43ae6f111803c899232b7fd586584b532dbe21ae6f"
+        )
+
+        # values for testing sighash single and sighash all/none/single with
+        # anyonecanpay
+        self.sig_txin1 = TxInput(
+            "76464c2b9e2af4d63ef38a77964b3b77e629dddefc5cb9eb1a3645b1608b790f", 0
+        )
+        self.sig_txin2 = TxInput(
+            "76464c2b9e2af4d63ef38a77964b3b77e629dddefc5cb9eb1a3645b1608b790f", 1
+        )
+        self.sig_from_addr1 = P2pkhAddress("n4bkvTyU1dVdzsrhWBqBw8fEMbHjJvtmJR")
+        self.sig_from_addr2 = P2pkhAddress("mmYNBho9BWQB2dSniP1NJvnPoj5EVWw89w")
+        self.sig_sk1 = PrivateKey(
+            "cTALNpTpRbbxTCJ2A5Vq88UxT44w1PE2cYqiB3n4hRvzyCev1Wwo"
+        )
+        self.sig_sk2 = PrivateKey(
+            "cVf3kGh6552jU2rLaKwXTKq5APHPoZqCP4GQzQirWGHFoHQ9rEVt"
+        )
+        self.sig_to_addr1 = P2pkhAddress("myPAE9HwPeKHh8FjKwBNBaHnemApo3dw6e")
+        self.sig_txout1 = TxOutput(
+            to_satoshis(0.09),
+            Script(
+                [
+                    "OP_DUP",
+                    "OP_HASH160",
+                    self.sig_to_addr1.to_hash160(),
+                    "OP_EQUALVERIFY",
+                    "OP_CHECKSIG",
+                ]
+            ),
+        )
+        self.sig_to_addr2 = P2pkhAddress("mmYNBho9BWQB2dSniP1NJvnPoj5EVWw89w")
+        self.sig_txout2 = TxOutput(
+            to_satoshis(0.009),
+            Script(
+                [
+                    "OP_DUP",
+                    "OP_HASH160",
+                    self.sig_to_addr2.to_hash160(),
+                    "OP_EQUALVERIFY",
+                    "OP_CHECKSIG",
+                ]
+            ),
+        )
+        self.sig_sighash_single_result = (
+            "02000000010f798b60b145361aebb95cfcdedd29e6773b4b96778af33ed6f42a9e2b4c4676"
+            "000000006a47304402202cfd7077fe8adfc5a65fb3953fa3482cad1413c28b53f12941c108"
+            "2898d4935102201d393772c47f0699592268febb5b4f64dabe260f440d5d0f96dae5bc2b53"
+            "e11e032102d82c9860e36f15d7b72aa59e29347f951277c21cd4d34822acdeeadbcff8a546"
+            "ffffffff0240548900000000001976a914c3f8e5b0f8455a2b02c29c4488a550278209b669"
+            "88aca0bb0d00000000001976a91442151d0c21442c2b038af0ad5ee64b9d6f4f4e4988ac00"
+            "000000"
+        )
+        self.sign_sighash_all_2in_2out_result = (
+            "02000000020f798b60b145361aebb95cfcdedd29e6773b4b96778af33ed6f42a9e2b4c4676"
+            "000000006a4730440220355c3cf50b1d320d4ddfbe1b407ddbe508f8e31a38cc5531dec353"
+            "4e8cb2e565022037d4e8d7ba9dd1c788c0d8b5b99270d4c1d4087cdee7f139a71fea23dcee"
+            "ca33012102d82c9860e36f15d7b72aa59e29347f951277c21cd4d34822acdeeadbcff8a546"
+            "ffffffff0f798b60b145361aebb95cfcdedd29e6773b4b96778af33ed6f42a9e2b4c467601"
+            "0000006a47304402206b728374b8879fd7a10cbd4f347934d583f4301aa5d592211487732c"
+            "235b85b6022030acdc07761f227c27010bd022df4b22eb9875c65a59e8e8a5722229bc7362"
+            "f4012102364d6f04487a71b5966eae3e14a4dc6f00dbe8e55e61bedd0b880766bfe72b5dff"
+            "ffffff0240548900000000001976a914c3f8e5b0f8455a2b02c29c4488a550278209b66988"
+            "aca0bb0d00000000001976a91442151d0c21442c2b038af0ad5ee64b9d6f4f4e4988ac0000"
+            "0000"
+        )
+        self.sign_sighash_none_2in_2out_result = (
+            "02000000020f798b60b145361aebb95cfcdedd29e6773b4b96778af33ed6f42a9e2b4c4676"
+            "000000006a47304402202a2804048b7f84f2dd7641ec05bbaf3da9ae0d2a9f9ad476d376ad"
+            "fd8bf5033302205170fee2ab7b955d72ae2beac3bae15679d75584c37d78d82b07df540260"
+            "5bab022102d82c9860e36f15d7b72aa59e29347f951277c21cd4d34822acdeeadbcff8a546"
+            "ffffffff0f798b60b145361aebb95cfcdedd29e6773b4b96778af33ed6f42a9e2b4c467601"
+            "0000006a473044022021a82914b002bd02090fbdb37e2e739e9ba97367e74db5e1de834bba"
+            "b9431a2f02203a11f49a3f6ac03b1550ee04f9d84deee2045bc038cb8c3e70869470126a06"
+            "4d022102364d6f04487a71b5966eae3e14a4dc6f00dbe8e55e61bedd0b880766bfe72b5dff"
+            "ffffff0240548900000000001976a914c3f8e5b0f8455a2b02c29c4488a550278209b66988"
+            "aca0bb0d00000000001976a91442151d0c21442c2b038af0ad5ee64b9d6f4f4e4988ac0000"
+            "0000"
+        )
+        self.sign_sighash_single_2in_2out_result = (
+            "02000000020f798b60b145361aebb95cfcdedd29e6773b4b96778af33ed6f42a9e2b4c4676"
+            "000000006a47304402206118d21952932deb8608f772017fe76827ccdc8b750ead0f563642"
+            "9ab5883a6802207f6ded77e22785b0e6c682c05260c2e073d1e1522d4c02fb78df6cdd2862"
+            "e853032102d82c9860e36f15d7b72aa59e29347f951277c21cd4d34822acdeeadbcff8a546"
+            "ffffffff0f798b60b145361aebb95cfcdedd29e6773b4b96778af33ed6f42a9e2b4c467601"
+            "0000006a47304402205012090ddf07ee2e7767020f09224001360243f8dbe05c5011c54eed"
+            "9fb90d4802203358e227c891f609c3baf98d975d9ee72666fb511c808419d24ec5cccaf393"
+            "8e032102364d6f04487a71b5966eae3e14a4dc6f00dbe8e55e61bedd0b880766bfe72b5dff"
+            "ffffff0240548900000000001976a914c3f8e5b0f8455a2b02c29c4488a550278209b66988"
+            "aca0bb0d00000000001976a91442151d0c21442c2b038af0ad5ee64b9d6f4f4e4988ac0000"
+            "0000"
+        )
+        self.sign_sighash_all_single_anyone_2in_2out_result = (
+            "02000000020f798b60b145361aebb95cfcdedd29e6773b4b96778af33ed6f42a9e2b4c4676"
+            "000000006a47304402205360315c439214dd1da10ea00a7531c0a211a865387531c358e586"
+            "000bfb41b3022064a729e666b4d8ac7a09cb7205c8914c2eb634080597277baf946903d543"
+            "8f49812102d82c9860e36f15d7b72aa59e29347f951277c21cd4d34822acdeeadbcff8a546"
+            "ffffffff0f798b60b145361aebb95cfcdedd29e6773b4b96778af33ed6f42a9e2b4c467601"
+            "0000006a473044022067943abe9fa7584ba9816fc9bf002b043f7f97e11de59155d66e041"
+            "1a679ba2c02200a13462236fa520b80b4ed85c7ded363b4c9264eb7b2d9746200be48f2b6f"
+            "4cb832102364d6f04487a71b5966eae3e14a4dc6f00dbe8e55e61bedd0b880766bfe72b5df"
+            "fffffff0240548900000000001976a914c3f8e5b0f8455a2b02c29c4488a550278209b6698"
+            "8aca0bb0d00000000001976a91442151d0c21442c2b038af0ad5ee64b9d6f4f4e4988ac000"
+            "00000"
+        )
+
+    def test_unsigned_tx_1_input_2_outputs(self):
+        tx = Transaction([self.txin], [self.txout, self.change_txout])
+        self.assertEqual(tx.serialize(), self.core_tx_result)
+
+    def test_signed_tx_1_input_2_outputs(self):
+        tx = Transaction([self.txin], [self.txout, self.change_txout])
+        sig = self.sk.sign_input(
+            tx,
+            0,
+            Script(
+                [
+                    "OP_DUP",
+                    "OP_HASH160",
+                    self.from_addr.to_hash160(),
+                    "OP_EQUALVERIFY",
+                    "OP_CHECKSIG",
+                ]
+            ),
+        )
+        pk = self.sk.get_public_key().to_hex()
+        self.txin.script_sig = Script([sig, pk])
+        self.assertEqual(tx.serialize(), self.core_tx_signed_result)
+
+    def test_signed_low_s_SIGALL_tx_1_input_2_outputs(self):
+        tx = Transaction([self.txin], [self.txout, self.change_low_s_txout])
+        sig = self.sk.sign_input(tx, 0, self.from_addr.to_script_pub_key())
+        pk = self.sk.get_public_key().to_hex()
+        self.txin.script_sig = Script([sig, pk])
+        self.assertEqual(tx.serialize(), self.core_tx_signed_low_s_SIGALL_result)
+
+    def test_signed_low_s_SIGNONE_tx_1_input_2_outputs(self):
+        tx = Transaction([self.txin], [self.txout, self.change_low_s_txout])
+        sig = self.sk.sign_input(
+            tx,
+            0,
+            Script(
+                [
+                    "OP_DUP",
+                    "OP_HASH160",
+                    self.from_addr.to_hash160(),
+                    "OP_EQUALVERIFY",
+                    "OP_CHECKSIG",
+                ]
+            ),
+            SIGHASH_NONE,
+        )
+        pk = self.sk.get_public_key().to_hex()
+        self.txin.script_sig = Script([sig, pk])
+        # check correct raw tx
+        self.assertEqual(tx.serialize(), self.core_tx_signed_low_s_SIGNONE_result)
+        # check correct calculation of txid
+        self.assertEqual(tx.get_txid(), self.core_tx_signed_low_s_SIGNONE_txid)
+
+    def test_signed_low_s_SIGSINGLE_tx_1_input_2_outputs(self):
+        tx = Transaction([self.sig_txin1], [self.sig_txout1, self.sig_txout2])
+        sig = self.sig_sk1.sign_input(
+            tx, 0, self.sig_from_addr1.to_script_pub_key(), SIGHASH_SINGLE
+        )
+        pk = self.sig_sk1.get_public_key().to_hex()
+        self.sig_txin1.script_sig = Script([sig, pk])
+        self.assertEqual(tx.serialize(), self.sig_sighash_single_result)
+
+    def test_signed_SIGALL_tx_2in_2_out(self):
+        # note that this would have failed due to absurdly high fees but we
+        # ignore it for our purposes
+        tx = Transaction(
+            [self.sig_txin1, self.sig_txin2], [self.sig_txout1, self.sig_txout2]
+        )
+        sig = self.sig_sk1.sign_input(
+            tx,
+            0,
+            Script(
+                [
+                    "OP_DUP",
+                    "OP_HASH160",
+                    self.sig_from_addr1.to_hash160(),
+                    "OP_EQUALVERIFY",
+                    "OP_CHECKSIG",
+                ]
+            ),
+            SIGHASH_ALL,
+        )
+        sig2 = self.sig_sk2.sign_input(
+            tx,
+            1,
+            Script(
+                [
+                    "OP_DUP",
+                    "OP_HASH160",
+                    self.sig_from_addr2.to_hash160(),
+                    "OP_EQUALVERIFY",
+                    "OP_CHECKSIG",
+                ]
+            ),
+            SIGHASH_ALL,
+        )
+        pk = self.sig_sk1.get_public_key().to_hex()
+        pk2 = self.sig_sk2.get_public_key().to_hex()
+        self.sig_txin1.script_sig = Script([sig, pk])
+        self.sig_txin2.script_sig = Script([sig2, pk2])
+        self.assertEqual(tx.serialize(), self.sign_sighash_all_2in_2out_result)
+
+    def test_signed_SIGNONE(self):
+        # note that this would have failed due to absurdly high fees but we
+        # ignore it for our purposes
+        tx = Transaction(
+            [self.sig_txin1, self.sig_txin2], [self.sig_txout1, self.sig_txout2]
+        )
+        sig = self.sig_sk1.sign_input(
+            tx,
+            0,
+            Script(
+                [
+                    "OP_DUP",
+                    "OP_HASH160",
+                    self.sig_from_addr1.to_hash160(),
+                    "OP_EQUALVERIFY",
+                    "OP_CHECKSIG",
+                ]
+            ),
+            SIGHASH_NONE,
+        )
+        sig2 = self.sig_sk2.sign_input(
+            tx,
+            1,
+            Script(
+                [
+                    "OP_DUP",
+                    "OP_HASH160",
+                    self.sig_from_addr2.to_hash160(),
+                    "OP_EQUALVERIFY",
+                    "OP_CHECKSIG",
+                ]
+            ),
+            SIGHASH_NONE,
+        )
+        pk = self.sig_sk1.get_public_key().to_hex()
+        pk2 = self.sig_sk2.get_public_key().to_hex()
+        self.sig_txin1.script_sig = Script([sig, pk])
+        self.sig_txin2.script_sig = Script([sig2, pk2])
+        self.assertEqual(tx.serialize(), self.sign_sighash_none_2in_2out_result)
+
+    def test_signed_SIGSINGLE_tx_2in_2_out(self):
+        # note that this would have failed due to absurdly high fees but we
+        # ignore it for our purposes
+        tx = Transaction(
+            [self.sig_txin1, self.sig_txin2], [self.sig_txout1, self.sig_txout2]
+        )
+        sig = self.sig_sk1.sign_input(
+            tx,
+            0,
+            Script(
+                [
+                    "OP_DUP",
+                    "OP_HASH160",
+                    self.sig_from_addr1.to_hash160(),
+                    "OP_EQUALVERIFY",
+                    "OP_CHECKSIG",
+                ]
+            ),
+            SIGHASH_SINGLE,
+        )
+        sig2 = self.sig_sk2.sign_input(
+            tx,
+            1,
+            Script(
+                [
+                    "OP_DUP",
+                    "OP_HASH160",
+                    self.sig_from_addr2.to_hash160(),
+                    "OP_EQUALVERIFY",
+                    "OP_CHECKSIG",
+                ]
+            ),
+            SIGHASH_SINGLE,
+        )
+        pk = self.sig_sk1.get_public_key().to_hex()
+        pk2 = self.sig_sk2.get_public_key().to_hex()
+        self.sig_txin1.script_sig = Script([sig, pk])
+        self.sig_txin2.script_sig = Script([sig2, pk2])
+        self.assertEqual(tx.serialize(), self.sign_sighash_single_2in_2out_result)
+
+    def test_signed_SIGALLSINGLE_ANYONEtx_2in_2_out(self):
+        # note that this would have failed due to absurdly high fees but we
+        # ignore it for our purposes
+        tx = Transaction(
+            [self.sig_txin1, self.sig_txin2], [self.sig_txout1, self.sig_txout2]
+        )
+        sig = self.sig_sk1.sign_input(
+            tx,
+            0,
+            Script(
+                [
+                    "OP_DUP",
+                    "OP_HASH160",
+                    self.sig_from_addr1.to_hash160(),
+                    "OP_EQUALVERIFY",
+                    "OP_CHECKSIG",
+                ]
+            ),
+            SIGHASH_ALL | SIGHASH_ANYONECANPAY,
+        )
+        sig2 = self.sig_sk2.sign_input(
+            tx,
+            1,
+            self.sig_from_addr2.to_script_pub_key(),
+            SIGHASH_SINGLE | SIGHASH_ANYONECANPAY,
+        )
+        pk = self.sig_sk1.get_public_key().to_hex()
+        pk2 = self.sig_sk2.get_public_key().to_hex()
+        self.sig_txin1.script_sig = Script([sig, pk])
+        self.sig_txin2.script_sig = Script([sig2, pk2])
+        self.assertEqual(
+            tx.serialize(), self.sign_sighash_all_single_anyone_2in_2out_result
+        )
+
+
+if __name__ == "__main__":
     unittest.main()