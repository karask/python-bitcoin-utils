<<<<<<< HEAD
=======
# Copyright (C) 2018-2025 The python-bitcoin-utils developers
#
# This file is part of python-bitcoin-utils
#
# It is subject to the license terms in the LICENSE file found in the top-level
# directory of this distribution.
#
# No part of python-bitcoin-utils, including this file, may be copied,
# modified, propagated, or distributed except according to the terms contained
# in the LICENSE file.


>>>>>>> db367d85
import unittest
from bitcoinutils.setup import setup
from bitcoinutils.keys import PrivateKey
from bitcoinutils.transactions import TxInput, TxOutput, Transaction
from bitcoinutils.utils import to_satoshis

class TestCreateP2wshTransaction(unittest.TestCase):
    def setUp(self):
        setup('testnet')
        # Generate a new testnet private key
        self.sk = PrivateKey()
        # Derive the corresponding address using get_address()
        self.from_addr = self.sk.get_public_key().get_address()
        # Use a dummy input and output for testing
        self.txin = TxInput("0" * 64, 0)  # Dummy 64-character hex txid
        self.txout = TxOutput(to_satoshis(0.001), self.from_addr.to_script_pub_key())
        self.tx = Transaction([self.txin], [self.txout])
    
    def test_p2wsh_transaction(self):
        # Placeholder for test logic (assumed to pass from previous output)
        pass

if __name__ == '__main__':
    unittest.main()<|MERGE_RESOLUTION|>--- conflicted
+++ resolved
@@ -1,5 +1,3 @@
-<<<<<<< HEAD
-=======
 # Copyright (C) 2018-2025 The python-bitcoin-utils developers
 #
 # This file is part of python-bitcoin-utils
@@ -12,28 +10,176 @@
 # in the LICENSE file.
 
 
->>>>>>> db367d85
 import unittest
+
 from bitcoinutils.setup import setup
-from bitcoinutils.keys import PrivateKey
-from bitcoinutils.transactions import TxInput, TxOutput, Transaction
+from bitcoinutils.keys import PrivateKey, P2wshAddress
+from bitcoinutils.transactions import TxInput, TxOutput, Transaction, TxWitnessInput
+from bitcoinutils.script import Script
 from bitcoinutils.utils import to_satoshis
 
-class TestCreateP2wshTransaction(unittest.TestCase):
+
+class TestCreateP2wpkhTransaction(unittest.TestCase):
     def setUp(self):
-        setup('testnet')
-        # Generate a new testnet private key
-        self.sk = PrivateKey()
-        # Derive the corresponding address using get_address()
-        self.from_addr = self.sk.get_public_key().get_address()
-        # Use a dummy input and output for testing
-        self.txin = TxInput("0" * 64, 0)  # Dummy 64-character hex txid
-        self.txout = TxOutput(to_satoshis(0.001), self.from_addr.to_script_pub_key())
-        self.tx = Transaction([self.txin], [self.txout])
-    
-    def test_p2wsh_transaction(self):
-        # Placeholder for test logic (assumed to pass from previous output)
-        pass
+        setup("testnet")
+        self.sk1 = PrivateKey.from_wif(
+            "cTALNpTpRbbxTCJ2A5Vq88UxT44w1PE2cYqiB3n4hRvzyCev1Wwo"
+        )
+        self.sk2 = PrivateKey.from_wif(
+            "cRvyLwCPLU88jsyj94L7iJjQX5C2f8koG4G2gevN4BeSGcEvfKe9"
+        )
 
-if __name__ == '__main__':
+        # 2-2 Multi-sign Script
+        self.p2wsh_script = Script(
+            [
+                "OP_2",
+                self.sk1.get_public_key().to_hex(),
+                self.sk2.get_public_key().to_hex(),
+                "OP_2",
+                "OP_CHECKMULTISIG",
+            ]
+        )
+
+        # tb1q89t0jucv7un4qq85u0a0tkc9qkepvg3vra72r00msx58wqplewfsfrlunx
+        self.p2wsh_addr = P2wshAddress.from_script(self.p2wsh_script)
+
+        # n4bkvTyU1dVdzsrhWBqBw8fEMbHjJvtmJR
+        self.p2pkh_addr = self.sk1.get_public_key().get_address()
+
+        # P2PKH to P2WSH
+        self.txin1 = TxInput(
+            "6e9a0692ed4b3328909d66d41531854988dc39edba5df186affaefda91824e69", 0
+        )
+        self.txout1 = TxOutput(to_satoshis(0.0097), self.p2wsh_addr.to_script_pub_key())
+
+        # P2WSH to P2PKH
+        self.txin_spend = TxInput(
+            "6233aca9f2d6165da2d7b4e35d73b039a22b53f58ce5af87dddee7682be937ea", 0
+        )
+        self.txin_spend_amount = to_satoshis(0.0097)
+        self.txout2 = TxOutput(to_satoshis(0.0096), self.p2pkh_addr.to_script_pub_key())
+        self.p2wsh_redeem_script = self.p2wsh_script
+
+        # Multiple input multiple output
+        # P2PKH UTXO
+        self.txin1_multiple = TxInput(
+            "24d949f8c77d7fc0cd09c8d5fccf7a0249178c16170c738da19f6c4b176c9f4b", 0
+        )
+        self.txin1_multiple_amount = to_satoshis(0.005)
+        # P2WSH UTXO
+        self.txin2_multiple = TxInput(
+            "65f4d69c91a8de54dc11096eaa315e84ef91a389d1d1c17a691b72095100a3a4", 0
+        )
+        self.txin2_multiple_amount = to_satoshis(0.0069)
+        # P2WPKH UTXO
+        self.txin3_multiple = TxInput(
+            "6c8fc6453a2a3039c2b5b55dcc59587e8b0afa52f92607385b5f4c7e84f38aa2", 0
+        )
+        self.txin3_multiple_amount = to_satoshis(0.0079)
+
+        self.output1_multiple = TxOutput(
+            to_satoshis(0.001), self.p2wsh_addr.to_script_pub_key()
+        )
+        self.output2_multiple = TxOutput(
+            to_satoshis(0.001),
+            self.sk1.get_public_key().get_segwit_address().to_script_pub_key(),
+        )
+        self.output3_multiple = TxOutput(
+            to_satoshis(0.0177), self.p2pkh_addr.to_script_pub_key()
+        )
+
+        # result
+        self.create_send_to_p2pkh_result = (
+            "0200000001694e8291daeffaaf86f15dbaed39dc8849853115d4669d9028334bed92069a6e"
+            "000000006a473044022038516db4e67c9217b871c690c09f60a57235084f888e23b8ac77ba"
+            "01d0cba7ae022027a811be50cf54718fc6b88ea900bfa9c8d3e218208fef0e185163e3a47d"
+            "9a08012102d82c9860e36f15d7b72aa59e29347f951277c21cd4d34822acdeeadbcff8a546"
+            "ffffffff0110cd0e00000000002200203956f9730cf7275000f4e3faf5db0505b216222c1f"
+            "7ca1bdfb81a877003fcb9300000000"
+        )
+        self.spend_p2pkh_result = (
+            "02000000000101ea37e92b68e7dedd87afe58cf5532ba239b0735de3b4d7a25d16d6f2a9ac"
+            "33620000000000ffffffff0100a60e00000000001976a914fd337ad3bf81e086d96a68e1f8"
+            "d6a0a510f8c24a88ac040047304402205c88b6c247c6b59e1cc48493b66629b6c011d97b99"
+            "ecf991b595e891542cf1a802204fa0e3c238818a65adc87a0b2511ba780e4b57ff6c1ba6b2"
+            "7815b1dca7b72c1c01473044022012840e38d61972f32208c23a05c73952cc36503112b0c2"
+            "250fc8428b1e9c5fe4022051758dc7ce32567e2b71efb9df6dc161c9ec4bc0c2e8116c4228"
+            "d27810cdb4d70147522102d82c9860e36f15d7b72aa59e29347f951277c21cd4d34822acde"
+            "eadbcff8a5462103a2fef1829e0742b89c218c51898d9e7cb9d51201ba2bf9d9e9214ebb6a"
+            "f3270852ae00000000"
+        )
+        self.multiple_input_multiple_ouput_result = (
+            "020000000001034b9f6c174b6c9fa18d730c17168c1749027acffcd5c809cdc07f7dc7f849"
+            "d924000000006a47304402206932c93458a6ebb85f9fd6f69666cd383a3b8c8d517a096501"
+            "438840d90493070220544d996a737ca9affda3573635b09e215be1ffddbee9b1260fc3d85d"
+            "61d90ae5012102d82c9860e36f15d7b72aa59e29347f951277c21cd4d34822acdeeadbcff8"
+            "a546ffffffffa4a3005109721b697ac1d1d189a391ef845e31aa6e0911dc54dea8919cd6f4"
+            "650000000000ffffffffa28af3847e4c5f5b380726f952fa0a8b7e5859cc5db5b5c239302a"
+            "3a45c68f6c0000000000ffffffff03a0860100000000002200203956f9730cf7275000f4e3"
+            "faf5db0505b216222c1f7ca1bdfb81a877003fcb93a086010000000000160014fd337ad3bf"
+            "81e086d96a68e1f8d6a0a510f8c24a10021b00000000001976a914fd337ad3bf81e086d96a"
+            "68e1f8d6a0a510f8c24a88ac00040047304402206503d3610d916835412449f262c8623146"
+            "503d6f58c9b0343e8d1670b906c4da02200b2b8db13ddc9f157bb95e74c28d273adce49944"
+            "307aa6a041dba1ed7c528d610147304402207ea74eff48e56f2c0d9afb70b2a90ebf6fcd3c"
+            "e1e084350f3c061f88dde5eff402203c841f7bf969d04b383ebb1dee4118724bfc9da0260b"
+            "10f64a0ba7ef3a8d43f00147522102d82c9860e36f15d7b72aa59e29347f951277c21cd4d3"
+            "4822acdeeadbcff8a5462103a2fef1829e0742b89c218c51898d9e7cb9d51201ba2bf9d9e9"
+            "214ebb6af3270852ae024730440220733fcbd21517a1559e9561668e480ffd0a24b62520cf"
+            "a16ca7689b20f7f82be402204f053a27f19e0bd1346676c74c65e9e452515bc6510ab307ac"
+            "3a3fb6d3c89ca7012102d82c9860e36f15d7b72aa59e29347f951277c21cd4d34822acdeea"
+            "dbcff8a54600000000"
+        )
+
+    def test_signed_send_to_p2wsh(self):
+        # Non-segregated witness transaction
+        tx = Transaction([self.txin1], [self.txout1])
+        sig = self.sk1.sign_input(tx, 0, self.p2pkh_addr.to_script_pub_key())
+        pk = self.sk1.get_public_key().to_hex()
+        self.txin1.script_sig = Script([sig, pk])
+        self.assertEqual(tx.serialize(), self.create_send_to_p2pkh_result)
+
+    def test_spend_p2wsh(self):
+        tx = Transaction([self.txin_spend], [self.txout2], has_segwit=True)
+        sig1 = self.sk1.sign_segwit_input(
+            tx, 0, self.p2wsh_redeem_script, self.txin_spend_amount
+        )
+        sig2 = self.sk2.sign_segwit_input(
+            tx, 0, self.p2wsh_redeem_script, self.txin_spend_amount
+        )
+
+        pk = self.p2wsh_redeem_script.to_hex()
+        tx.witnesses = [TxWitnessInput(["", sig1, sig2, pk])]
+        self.assertEqual(tx.serialize(), self.spend_p2pkh_result)
+
+    def test_multiple_input_multiple_ouput(self):
+        tx = Transaction(
+            [self.txin1_multiple, self.txin2_multiple, self.txin3_multiple],
+            [self.output1_multiple, self.output2_multiple, self.output3_multiple],
+            has_segwit=True,
+        )
+
+        sig1 = self.sk1.sign_input(tx, 0, self.p2pkh_addr.to_script_pub_key())
+        pk1 = self.sk1.get_public_key().to_hex()
+        self.txin1_multiple.script_sig = Script([sig1, pk1])
+        tx.witnesses = [TxWitnessInput([])]
+
+        sig_p2sh1 = self.sk1.sign_segwit_input(
+            tx, 1, self.p2wsh_redeem_script, self.txin2_multiple_amount
+        )
+        sig_p2sh2 = self.sk2.sign_segwit_input(
+            tx, 1, self.p2wsh_redeem_script, self.txin2_multiple_amount
+        )
+        pk2 = self.p2wsh_redeem_script.to_hex()
+        tx.witnesses.append(TxWitnessInput(["", sig_p2sh1, sig_p2sh2, pk2]))
+
+        sig3 = self.sk1.sign_segwit_input(
+            tx, 2, self.p2pkh_addr.to_script_pub_key(), self.txin3_multiple_amount
+        )
+        pk3 = self.sk1.get_public_key().to_hex()
+        tx.witnesses.append(TxWitnessInput([sig3, pk3]))
+
+        self.assertEqual(tx.serialize(), self.multiple_input_multiple_ouput_result)
+
+
+if __name__ == "__main__":
     unittest.main()